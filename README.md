--- conflicted
+++ resolved
@@ -118,19 +118,8 @@
 Add multiple cuts at once.
 Add sound to experiment running.
 
-<<<<<<< HEAD
 ### v0.3.14 - 2025-08-14
 Add move timeout
 
 ### v0.4.0 - 2025-08-27
-Release for flight unit testing
-
-### v0.4.1 - 2025-08-28
-Apply entire config to spec an when running an experiment, not just some of it
-=======
-### v0.3.14 - 2026-08-14
-Add move timeout
-
-### v0.4.0 - 2025-08-27
-Version to be used for LEMS-A3 flight unit testing
->>>>>>> 7ddcd681
+Version to be used for LEMS-A3 flight unit testing